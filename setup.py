import os
from setuptools import setup


def read(fname):
    return open(os.path.join(os.path.dirname(__file__), fname)).read()


setup(name='feedinlib',
      version='0.1.0dev',
      description='Creating time series from pv or wind power plants.',
      url='http://github.com/oemof/feedinlib',
      author='oemof developer group',
      author_email='windpowerlib@rl-institut.de',
      license='MIT',
      packages=['feedinlib'],
      long_description=read('README.rst'),
      long_description_content_type='text/x-rst',
      zip_safe=False,
<<<<<<< HEAD
      install_requires=['numpy >= 1.7.0',
                        'pandas >= 0.13.1',
                        'pvlib >= 0.5.0',
                        'windpowerlib >= 0.0.6',
                        'scipy',
                        'xarray'])
=======
      install_requires=['open_FRED-cli',
                        'pandas',
                        'pvlib >= 0.6.0',
                        'windpowerlib >= 0.2.0',
                        'xarray >= 0.12.0',
                        'cdsapi >= 0.1.4'],
      extras_require={
          'dev': ['pytest', 'jupyter', 'sphinx_rtd_theme', 'nbformat'],
          'examples': ['jupyter']}
)
>>>>>>> 99d45835
<|MERGE_RESOLUTION|>--- conflicted
+++ resolved
@@ -17,22 +17,14 @@
       long_description=read('README.rst'),
       long_description_content_type='text/x-rst',
       zip_safe=False,
-<<<<<<< HEAD
-      install_requires=['numpy >= 1.7.0',
+      install_requires=['cdsapi >= 0.1.4',
+                        'numpy >= 1.7.0',
+                        'open_FRED-cli',
                         'pandas >= 0.13.1',
-                        'pvlib >= 0.5.0',
-                        'windpowerlib >= 0.0.6',
-                        'scipy',
-                        'xarray'])
-=======
-      install_requires=['open_FRED-cli',
-                        'pandas',
                         'pvlib >= 0.6.0',
                         'windpowerlib >= 0.2.0',
-                        'xarray >= 0.12.0',
-                        'cdsapi >= 0.1.4'],
+                        'xarray >= 0.12.0'],
       extras_require={
           'dev': ['pytest', 'jupyter', 'sphinx_rtd_theme', 'nbformat'],
           'examples': ['jupyter']}
-)
->>>>>>> 99d45835
+)